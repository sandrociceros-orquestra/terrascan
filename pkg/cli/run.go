/*
    Copyright (C) 2020 Accurics, Inc.

	Licensed under the Apache License, Version 2.0 (the "License");
    you may not use this file except in compliance with the License.
    You may obtain a copy of the License at

		http://www.apache.org/licenses/LICENSE-2.0

	Unless required by applicable law or agreed to in writing, software
    distributed under the License is distributed on an "AS IS" BASIS,
    WITHOUT WARRANTIES OR CONDITIONS OF ANY KIND, either express or implied.
    See the License for the specific language governing permissions and
    limitations under the License.
*/

package cli

import (
	"os"

	"github.com/accurics/terrascan/pkg/runtime"
	"github.com/accurics/terrascan/pkg/utils"
)

// Run executes terrascan in CLI mode
<<<<<<< HEAD
func Run(iacType, iacVersion, cloudType, iacFilePath, iacDirPath, policyPath string) {

	// create a new runtime executor for processing IaC
	executor, err := runtime.NewExecutor(iacType, iacVersion, cloudType, iacFilePath,
		iacDirPath, policyPath)
=======
func Run(iacType, iacVersion, cloudType, iacFilePath, iacDirPath, configFile, policyPath string) {

	// create a new runtime executor for processing IaC
	executor, err := runtime.NewExecutor(iacType, iacVersion, cloudType, iacFilePath,
		iacDirPath, configFile, policyPath)
	if err != nil {
		return
	}

	// executor output
	violations, err := executor.Execute()
>>>>>>> 0a087d2a
	if err != nil {
		return
	}
	utils.PrintJSON(violations, os.Stdout)
}<|MERGE_RESOLUTION|>--- conflicted
+++ resolved
@@ -24,13 +24,6 @@
 )
 
 // Run executes terrascan in CLI mode
-<<<<<<< HEAD
-func Run(iacType, iacVersion, cloudType, iacFilePath, iacDirPath, policyPath string) {
-
-	// create a new runtime executor for processing IaC
-	executor, err := runtime.NewExecutor(iacType, iacVersion, cloudType, iacFilePath,
-		iacDirPath, policyPath)
-=======
 func Run(iacType, iacVersion, cloudType, iacFilePath, iacDirPath, configFile, policyPath string) {
 
 	// create a new runtime executor for processing IaC
@@ -42,7 +35,6 @@
 
 	// executor output
 	violations, err := executor.Execute()
->>>>>>> 0a087d2a
 	if err != nil {
 		return
 	}
