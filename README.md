--- conflicted
+++ resolved
@@ -19,12 +19,8 @@
 ## Features
 * 500+ Policies for security best practices
 * Scanning of Terraform 12+ (HCL2)
-<<<<<<< HEAD
+* Scanning of Kubernetes YAML/JSON
 * Support for AWS, Azure, GCP, Kubernetes and GitHub
-=======
-* Scanning of Kubernetes YAML/JSON
-* Support for AWS, Azure, GCP, and Kubernetes
->>>>>>> 570cc9bb
 
 ## Installing
 Terrascan's binary for your architecture can be found on the [releases](https://github.com/accurics/terrascan/releases) page. Here's an example of how to install it:
