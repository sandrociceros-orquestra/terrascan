/*
    Copyright (C) 2020 Accurics, Inc.

	Licensed under the Apache License, Version 2.0 (the "License");
    you may not use this file except in compliance with the License.
    You may obtain a copy of the License at

		http://www.apache.org/licenses/LICENSE-2.0

	Unless required by applicable law or agreed to in writing, software
    distributed under the License is distributed on an "AS IS" BASIS,
    WITHOUT WARRANTIES OR CONDITIONS OF ANY KIND, either express or implied.
    See the License for the specific language governing permissions and
    limitations under the License.
*/

package cli

import (
	"flag"
	"os"

	"github.com/accurics/terrascan/pkg/runtime"
	"github.com/accurics/terrascan/pkg/writer"
)

// Run executes terrascan in CLI mode
func Run(iacType, iacVersion, cloudType, iacFilePath, iacDirPath, configFile,
	policyPath, format string, configOnly bool) {

	// create a new runtime executor for processing IaC
	executor, err := runtime.NewExecutor(iacType, iacVersion, cloudType, iacFilePath,
		iacDirPath, configFile, policyPath)
	if err != nil {
		return
	}

	// executor output
	results, err := executor.Execute()
	if err != nil {
		return
	}
<<<<<<< HEAD
	writer.Write(format, violations, os.Stdout)

	if violations.ViolationStore.Count.TotalCount != 0 && flag.Lookup("test.v") == nil {
=======
	if configOnly {
		writer.Write(format, results.ResourceConfig, os.Stdout)
	} else {
		writer.Write(format, results.Violations, os.Stdout)
	}
	if results.Violations.ViolationStore.Count.TotalCount != 0 {
>>>>>>> 618475a7
		os.Exit(3)
	}
}<|MERGE_RESOLUTION|>--- conflicted
+++ resolved
@@ -40,18 +40,14 @@
 	if err != nil {
 		return
 	}
-<<<<<<< HEAD
-	writer.Write(format, violations, os.Stdout)
 
-	if violations.ViolationStore.Count.TotalCount != 0 && flag.Lookup("test.v") == nil {
-=======
-	if configOnly {
+  if configOnly {
 		writer.Write(format, results.ResourceConfig, os.Stdout)
 	} else {
 		writer.Write(format, results.Violations, os.Stdout)
 	}
-	if results.Violations.ViolationStore.Count.TotalCount != 0 {
->>>>>>> 618475a7
+  
+	if violations.ViolationStore.Count.TotalCount != 0 && flag.Lookup("test.v") == nil {
 		os.Exit(3)
 	}
 }